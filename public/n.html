<!DOCTYPE html>
<html lang="en">
<head>
    <meta charset="UTF-8">
    <meta name="viewport" content="width=device-width, initial-scale=1.0">
    <title>Topic-Based Video Chat</title>
    <link href="https://cdn.jsdelivr.net/npm/bootstrap@5.3.0/dist/css/bootstrap.min.css" rel="stylesheet">
    <link href="styles.css" rel="stylesheet">
    <script src="https://kit.fontawesome.com/a076d05399.js"></script>
</head>
<style>
  :root {
  --primary-color: #007bff;
  --secondary-color: #6c757d;
  --success-color: #28a745;
  --danger-color: #dc3545;
  --background-color: #f0f2f5;
  --chat-bg: #f9f9f9;
}

body {
  font-family: 'Segoe UI', Tahoma, Geneva, Verdana, sans-serif;
  background-color: var(--background-color);
  margin: 0;
  padding: 0;
  min-height: 100vh;
}

<<<<<<< HEAD
.container {
  max-width: 1200px;
  margin: 0 auto;
  padding: 20px;
}

.chat-container {
  background: white;
  border-radius: 10px;
  box-shadow: 0 2px 10px rgba(0, 0, 0, 0.1);
  padding: 20px;
  margin-top: 20px;
}

.video-grid {
  display: grid;
  grid-template-columns: repeat(auto-fit, minmax(300px, 1fr));
  gap: 20px;
  margin-bottom: 20px;
}

.video-wrapper {
  position: relative;
  padding-top: 56.25%; /* 16:9 Aspect Ratio */
  background: #000;
  border-radius: 8px;
  overflow: hidden;
}

video {
  position: absolute;
  top: 0;
  left: 0;
  width: 100%;
  height: 100%;
  object-fit: cover;
}

.chat-box {
  height: 300px;
  overflow-y: auto;
  border: 1px solid #ddd;
  border-radius: 8px;
  padding: 15px;
  background: var(--chat-bg);
  margin-bottom: 15px;
}

.message {
  margin-bottom: 10px;
  padding: 8px 12px;
  border-radius: 15px;
  max-width: 80%;
}

.message.sent {
  background: var(--primary-color);
  color: white;
  margin-left: auto;
}

.message.received {
  background: #e9ecef;
  margin-right: auto;
}

.chat-input {
  display: flex;
  gap: 10px;
}

.chat-input textarea {
  flex-grow: 1;
  border-radius: 20px;
  padding: 10px 15px;
  resize: none;
  border: 1px solid #ddd;
}

.btn-next {
  position: fixed;
  bottom: 30px;
  right: 30px;
  padding: 12px 24px;
  background: var(--danger-color);
  color: white;
  border: none;
  border-radius: 25px;
  font-size: 16px;
  font-weight: bold;
  cursor: pointer;
  transition: transform 0.2s, background-color 0.2s;
  box-shadow: 0 2px 10px rgba(0, 0, 0, 0.2);
}

.btn-next:hover {
  background: #c82333;
  transform: scale(1.05);
}

.topic-selector {
  background: white;
  padding: 30px;
  border-radius: 10px;
  box-shadow: 0 2px 15px rgba(0, 0, 0, 0.1);
  max-width: 500px;
  margin: 50px auto;
}

.topic-selector h2 {
  color: #333;
  margin-bottom: 20px;
  text-align: center;
}

.form-group {
  margin-bottom: 20px;
}

.form-control {
  border-radius: 8px;
  border: 1px solid #ddd;
  padding: 12px;
  width: 100%;
  font-size: 16px;
}

.btn-primary {
  width: 100%;
  padding: 12px;
  border-radius: 8px;
  background: var(--primary-color);
  border: none;
  color: white;
  font-size: 16px;
  cursor: pointer;
  transition: background-color 0.2s;
}

.btn-primary:hover {
  background: #0056b3;
}

.status-message {
  text-align: center;
  padding: 10px;
  border-radius: 5px;
  margin: 10px 0;
  font-weight: bold;
}

.status-message.connecting {
  background: #fff3cd;
  color: #856404;
}

.status-message.connected {
  background: #d4edda;
  color: #155724;
}

@media (max-width: 768px) {
  .video-grid {
      grid-template-columns: 1fr;
  }

  .btn-next {
      bottom: 20px;
      right: 20px;
      padding: 10px 20px;
  }
}

.loader-container {
  position: absolute;
  top: 0;
  left: 0;
  right: 0;
  bottom: 0;
  background: rgba(0, 0, 0, 0.7);
  display: flex;
  justify-content: center;
  align-items: center;
  flex-direction: column;
  z-index: 1000;
}

.loader {
  width: 48px;
  height: 48px;
  border: 5px solid #FFF;
  border-bottom-color: transparent;
  border-radius: 50%;
  display: inline-block;
  box-sizing: border-box;
  animation: rotation 1s linear infinite;
  margin-bottom: 15px;
}

.loader-text {
  color: white;
  font-size: 18px;
  text-align: center;
  margin-top: 10px;
}

@keyframes rotation {
  0% {
      transform: rotate(0deg);
  }
  100% {
      transform: rotate(360deg);
  }
}

.status-message.error {
  background: #f8d7da;
  color: #721c24;
}
</style>
=======
        /* Video chat styles */
        .main-container {
            width: 100%;
            max-width: 800px;
            background: #fff;
            padding: 20px;
            border-radius: 10px;
            box-shadow: 0 2px 10px rgba(0, 0, 0, 0.1);
        }
        .video-container {
            display: flex;
            justify-content: space-between;
            margin-bottom: 20px;
        }
        .video-box {
            width: 48%;
        }
        video {
            width: 100%;
            border-radius: 10px;
            border: 1px solid #ddd;
            background: #000;
        }
        .chatbox {
            margin-top: 20px;
        }
        #chatMessages {
            max-height: 200px;
            overflow-y: auto;
            border: 1px solid #ddd;
            border-radius: 5px;
            padding: 10px;
            margin-bottom: 10px;
            background: #f9f9f9;
        }
        .input-container {
            display: flex;
            align-items: center;
        }
        .input-container textarea {
            flex: 1;
            margin-right: 10px;
            border-radius: 5px; /* Rounded corners for input */
            padding: 10px;
            border: 1px solid #ddd;
            font-size: 16px;
        }
        .input-container button {
            padding: 10px 20px;
            background: #007bff;
            color: #fff;
            border: none;
            border-radius: 5px;
            font-size: 16px;
            cursor: pointer;
            transition: background 0.3s ease;
        }
        .input-container button:hover {
            background: #0056b3;
        }
         body {
            background-image: url('https://png.pngtree.com/background/20210710/original/pngtree-business-hand-close-up-banner-picture-image_1043210.jpg');
            background-size: cover;
            background-repeat: no-repeat;
            background-attachment: fixed;
        }
     
    </style>
</head>
>>>>>>> 10a57167
<body>
    <nav class="navbar navbar-expand-lg navbar-dark bg-dark">
        <div class="container">
            <a class="navbar-brand" href="#">TopicChat</a>
            <button class="navbar-toggler" type="button" data-bs-toggle="collapse" data-bs-target="#navbarNav">
                <span class="navbar-toggler-icon"></span>
            </button>
            <div class="collapse navbar-collapse" id="navbarNav">
                <ul class="navbar-nav ms-auto">
                    <li class="nav-item">
                        <a class="nav-link" href="#" id="currentTopic">No Topic Selected</a>
                    </li>
                </ul>
            </div>
        </div>
    </nav>

<<<<<<< HEAD
    <div class="container">
        <div id="topic-selector" class="topic-selector">
            <h2>Choose Your Discussion Topic</h2>
            <div class="form-group">
                <label for="username">Your Name</label>
                <input type="text" id="username" class="form-control" placeholder="Enter your name" required>
=======
    <main class="container my-5">
        <section class="text-center mb-5">
            <h1>Prepare Yourself to Provide Advice, Motivation, and Solve Depression</h1>
            <p>This platform aims to improve your communication skills and help you grow while assisting others in overcoming depression.</p>
        </section>

        <section class="form-container mb-5">
            <h2 class="mb-3">What's Your Expertise?</h2>
            <p>Please fill out the following form to provide information about your expertise in solving depression:</p>
            <div class="bg-light p-4 rounded shadow-sm">
                <div class="form-group">
                    <label for="usernameInput">Your Name:</label>
                    <input type="text" id="usernameInput" name="username" class="form-control" placeholder="Your name" required>
                </div>
                <div class="form-group">
                    <label for="issueSelect">Select situation:</label>
                    <select id="issueSelect" name="issue" class="form-control" required>
                        <option value="" selected disabled>Select situation</option>
                        <option value="loneliness">Loneliness</option>
                        <option value="relationship">Relationsheep Problem</option>
                        <option value="career">Career Issues</option>
                        <option value="family">Family Issues</option>
                        <option value="motivation">Lack of Motivation</option>
                        <option value="stress">Stress</option>
                    </select>
                </div>
                <div class="form-group">
                    <label for="descriptionInput">Describe how you solve situation (briefly):</label>
                    <textarea id="descriptionInput" name="description" rows="4" class="form-control" placeholder="Describe (required)" required></textarea>
                </div>
                <button type="button" class="btn btn-warning btn-block" onclick="startChat()">Start Video Chat</button>
>>>>>>> 10a57167
            </div>
            <div class="form-group">
                <label for="topic">Select Topic</label>
                <select id="topic" class="form-control" required>
                    <option value="" disabled selected>Choose a topic</option>
                    <option value="technology">Technology & Innovation</option>
                    <option value="philosophy">Philosophy & Ethics</option>
                    <option value="science">Science & Discovery</option>
                    <option value="arts">Arts & Culture</option>
                    <option value="society">Society & Politics</option>
                </select>
            </div>
            <div class="button-group">
                <button class="btn btn-secondary" onclick="hideTopicSelector()">Cancel</button>
                <button id="start-chat" class="btn btn-primary">Start Chatting</button>
            </div>
        </div>

        <div id="chat-room" class="chat-container" style="display: none;">
            <div class="loader-container" id="loaderContainer" style="display: none;">
                <span class="loader"></span>
                <div class="loader-text">Waiting for another user to join...</div>
            </div>
            <div class="status-message" id="connectionStatus"></div>
            <div class="video-grid">
                <div class="video-wrapper">
                    <video id="localVideo" autoplay muted playsinline></video>
                </div>
                <div class="video-wrapper">
                    <video id="remoteVideo" autoplay playsinline></video>
                </div>
            </div>

            <div class="chat-box" id="messages"></div>

            <div class="chat-input">
                <textarea 
                    id="messageInput" 
                    class="form-control" 
                    placeholder="Type your message..."
                    rows="1"
                ></textarea>
                <button class="btn btn-primary" onclick="sendMessage()">
                    <i class="fas fa-paper-plane"></i>
                </button>
            </div>
        </div>

        <button id="next-button" class="btn-next" style="display: none;">
            Next Partner <i class="fas fa-forward"></i>
        </button>
    </div>

    <script src="/socket.io/socket.io.js"></script>
    <script>
        const socket = io();
        let localStream;
        let peerConnection;
        let currentRoom;
        let username;
        let currentTopic;

        const connectionStatus = document.getElementById('connectionStatus');
        const localVideo = document.getElementById('localVideo');
        const remoteVideo = document.getElementById('remoteVideo');
        const topicSelector = document.getElementById('topic-selector');
        const chatRoom = document.getElementById('chat-room');
        const nextButton = document.getElementById('next-button');
        const messages = document.getElementById('messages');
        const messageInput = document.getElementById('messageInput');
        const currentTopicDisplay = document.getElementById('currentTopic');
        const startChatButton = document.getElementById('start-chat');

        const iceServers = {
            iceServers: [
                { urls: 'stun:stun.l.google.com:19302' },
                {
                    urls: 'turn:numb.viagenie.ca',
                    username: 'webrtc@live.com',
                    credential: 'muazkh'
                }
            ],
            iceCandidatePoolSize: 10
        };

        startChatButton.addEventListener('click', async () => {
            username = document.getElementById('username').value.trim();
            currentTopic = document.getElementById('topic').value;

            if (!username || !currentTopic) {
                alert('Please enter your name and select a topic');
                return;
            }

            try {
                connectionStatus.textContent = 'Accessing camera and microphone...';
                connectionStatus.className = 'status-message connecting';

                localStream = await navigator.mediaDevices.getUserMedia({ 
                    video: true, 
                    audio: true 
                });
                localVideo.srcObject = localStream;
                console.log('Local stream obtained successfully');

                topicSelector.style.display = 'none';
                chatRoom.style.display = 'block';
                nextButton.style.display = 'block';
                currentTopicDisplay.textContent = `Current Topic: ${currentTopic}`;

                connectionStatus.textContent = 'Connecting to room...';
                joinRoom();
            } catch (err) {
                console.error('Error accessing media devices:', err);
                connectionStatus.textContent = 'Error accessing camera/microphone. Please check permissions.';
                connectionStatus.className = 'status-message error';
            }
        });

        function joinRoom() {
            socket.emit('joinRoom', { topic: currentTopic, username });
            console.log('Joining room with topic:', currentTopic);
        }

        nextButton.addEventListener('click', () => {
            console.log('Looking for next partner');
            connectionStatus.textContent = 'Looking for a new partner...';
            connectionStatus.className = 'status-message connecting';

            if (peerConnection) {
                peerConnection.close();
                localStream.getTracks().forEach(track => track.stop());
            }
            remoteVideo.srcObject = null;
            messages.innerHTML = '';

            socket.emit('nextPartner', { 
                topic: currentTopic,
                username 
            });

            navigator.mediaDevices.getUserMedia({ 
                video: true, 
                audio: true 
            }).then(stream => {
                localStream = stream;
                localVideo.srcObject = stream;
                console.log('Local stream renewed for next partner');
            }).catch(err => {
                console.error('Error accessing media devices for next partner:', err);
                connectionStatus.textContent = 'Error accessing camera/microphone';
                connectionStatus.className = 'status-message error';
            });
        });

        socket.on('joinedRoom', async ({ roomId, isInitiator }) => {
            console.log('Joined room:', roomId, 'as initiator:', isInitiator);
            currentRoom = roomId;

            const loaderContainer = document.getElementById('loaderContainer');
            if (isInitiator) {
                connectionStatus.textContent = 'Waiting for partner...';
                connectionStatus.className = 'status-message connecting';
                loaderContainer.style.display = 'flex';
            } else {
                connectionStatus.textContent = 'Connecting with partner...';
                connectionStatus.className = 'status-message connecting';
            }

            if (isInitiator) {
                try {
                    await createPeerConnection();
                    const offer = await peerConnection.createOffer();
                    await peerConnection.setLocalDescription(offer);
                    socket.emit('offer', { offer, roomId });
                    console.log('Offer created and sent');
                } catch (err) {
                    console.error('Error creating offer:', err);
                    connectionStatus.textContent = 'Error establishing connection';
                    connectionStatus.className = 'status-message error';
                    loaderContainer.style.display = 'none';
                }
            }
        });

        async function createPeerConnection() {
            if (peerConnection) {
                peerConnection.close();
                peerConnection = null;
            }

            try {
                console.log('Creating new peer connection');
                peerConnection = new RTCPeerConnection(iceServers);

                if (!localStream) {
                    console.log('Requesting local stream');
                    localStream = await navigator.mediaDevices.getUserMedia({ 
                        video: true, 
                        audio: true 
                    });
                    localVideo.srcObject = localStream;
                }

                localStream.getTracks().forEach(track => {
                    console.log('Adding track to peer connection:', track.kind);
                    peerConnection.addTrack(track, localStream);
                });

                peerConnection.ontrack = event => {
                    console.log('Received remote track:', event.track.kind);
                    if (event.streams && event.streams[0]) {
                        remoteVideo.srcObject = event.streams[0];
                        connectionStatus.textContent = 'Connected';
                        connectionStatus.className = 'status-message connected';
                        document.getElementById('loaderContainer').style.display = 'none';
                    }
                };

                peerConnection.onicecandidate = event => {
                    if (event.candidate) {
                        console.log('New ICE candidate:', event.candidate.type);
                        socket.emit('iceCandidate', {
                            candidate: event.candidate,
                            roomId: currentRoom
                        });
                    }
                };

                peerConnection.oniceconnectionstatechange = () => {
                    console.log('ICE Connection State:', peerConnection.iceConnectionState);
                    switch(peerConnection.iceConnectionState) {
                        case 'checking':
                            connectionStatus.textContent = 'Connecting...';
                            connectionStatus.className = 'status-message connecting';
                            break;
                        case 'connected':
                            connectionStatus.textContent = 'Connected';
                            connectionStatus.className = 'status-message connected';
                            document.getElementById('loaderContainer').style.display = 'none';
                            break;
                        case 'disconnected':
                            connectionStatus.textContent = 'Connection lost';
                            connectionStatus.className = 'status-message error';
                            remoteVideo.srcObject = null;
                            break;
                        case 'failed':
                            connectionStatus.textContent = 'Connection failed';
                            connectionStatus.className = 'status-message error';
                            remoteVideo.srcObject = null;
                            break;
                    }
                };

                return peerConnection;
            } catch (err) {
                console.error('Error in createPeerConnection:', err);
                connectionStatus.textContent = 'Error creating peer connection';
                connectionStatus.className = 'status-message error';
                throw err;
            }
        }

        socket.on('offer', async ({ offer, roomId }) => {
            console.log('Received offer from peer');
            if (roomId === currentRoom) {
                try {
                    const pc = await createPeerConnection();
                    await pc.setRemoteDescription(new RTCSessionDescription(offer));
                    const answer = await pc.createAnswer();
                    await pc.setLocalDescription(answer);
                    socket.emit('answer', { answer, roomId });
                    console.log('Answer created and sent');
                } catch (err) {
                    console.error('Error handling offer:', err);
                    connectionStatus.textContent = 'Error establishing connection';
                    connectionStatus.className = 'status-message error';
                }
            }
        });

        socket.on('answer', async ({ answer, roomId }) => {
            console.log('Received answer from peer');
            if (roomId === currentRoom && peerConnection) {
                try {
                    await peerConnection.setRemoteDescription(new RTCSessionDescription(answer));
                    console.log('Successfully set remote description from answer');
                } catch (err) {
                    console.error('Error setting remote description:', err);
                    connectionStatus.textContent = 'Error establishing connection';
                    connectionStatus.className = 'status-message error';
                }
            }
        });

        socket.on('iceCandidate', async ({ candidate, roomId }) => {
            console.log('Received ICE candidate');
            if (roomId === currentRoom && peerConnection) {
                try {
                    await peerConnection.addIceCandidate(new RTCIceCandidate(candidate));
                    console.log('Successfully added ICE candidate');
                } catch (err) {
                    console.error('Error adding ICE candidate:', err);
                }
            }
        });

        socket.on('startVideoChat', async () => {
            console.log('Received startVideoChat event');
            const loaderContainer = document.getElementById('loaderContainer');
            loaderContainer.style.display = 'none';
            connectionStatus.textContent = 'Partner found, establishing connection...';
            if (!peerConnection) {
                try {
                    await createPeerConnection();
                    console.log('PeerConnection created successfully');
                } catch (err) {
                    console.error('Error creating peer connection:', err);
                    connectionStatus.textContent = 'Error establishing connection';
                    connectionStatus.className = 'status-message error';
                }
            }
        });

        socket.on('userDisconnected', () => {
            console.log('Remote user disconnected');
            connectionStatus.textContent = 'Partner disconnected';
            connectionStatus.className = 'status-message error';

            if (remoteVideo.srcObject) {
                remoteVideo.srcObject.getTracks().forEach(track => track.stop());
                remoteVideo.srcObject = null;
            }
            if (peerConnection) {
                peerConnection.close();
                peerConnection = null;
            }
        });

        function sendMessage() {
            const message = messageInput.value.trim();
            if (message) {
                socket.emit('message', { 
                    roomId: currentRoom, 
                    message, 
                    username 
                });
                addMessage(message, true);
                messageInput.value = '';
            }
        }

        socket.on('message', ({ message, username: senderUsername }) => {
            console.log(`Received message from ${senderUsername}: ${message}`);
            addMessage(message, false, senderUsername);
        });

        function addMessage(message, isSent, senderUsername = '') {
            const messageDiv = document.createElement('div');
            messageDiv.className = `message ${isSent ? 'sent' : 'received'}`;
            messageDiv.textContent = isSent ? `You: ${message}` : `${senderUsername}: ${message}`;
            messages.appendChild(messageDiv);
            messages.scrollTop = messages.scrollHeight;
        }

        messageInput.addEventListener('keypress', (e) => {
            if (e.key === 'Enter' && !e.shiftKey) {
                e.preventDefault();
                sendMessage();
            }
        });

        window.onbeforeunload = () => {
            if (localStream) {
                localStream.getTracks().forEach(track => track.stop());
            }
            if (peerConnection) {
                peerConnection.close();
            }
        };
        // Show/Hide Topic Selector
        function showTopicSelector() {
            document.getElementById('topic-selector').style.display = 'flex';
        }

        function hideTopicSelector() {
            window.location.href = "index.html";
        }
    </script>
</body>
</html><|MERGE_RESOLUTION|>--- conflicted
+++ resolved
@@ -26,7 +26,6 @@
   min-height: 100vh;
 }
 
-<<<<<<< HEAD
 .container {
   max-width: 1200px;
   margin: 0 auto;
@@ -170,84 +169,6 @@
   background: #0056b3;
 }
 
-.status-message {
-  text-align: center;
-  padding: 10px;
-  border-radius: 5px;
-  margin: 10px 0;
-  font-weight: bold;
-}
-
-.status-message.connecting {
-  background: #fff3cd;
-  color: #856404;
-}
-
-.status-message.connected {
-  background: #d4edda;
-  color: #155724;
-}
-
-@media (max-width: 768px) {
-  .video-grid {
-      grid-template-columns: 1fr;
-  }
-
-  .btn-next {
-      bottom: 20px;
-      right: 20px;
-      padding: 10px 20px;
-  }
-}
-
-.loader-container {
-  position: absolute;
-  top: 0;
-  left: 0;
-  right: 0;
-  bottom: 0;
-  background: rgba(0, 0, 0, 0.7);
-  display: flex;
-  justify-content: center;
-  align-items: center;
-  flex-direction: column;
-  z-index: 1000;
-}
-
-.loader {
-  width: 48px;
-  height: 48px;
-  border: 5px solid #FFF;
-  border-bottom-color: transparent;
-  border-radius: 50%;
-  display: inline-block;
-  box-sizing: border-box;
-  animation: rotation 1s linear infinite;
-  margin-bottom: 15px;
-}
-
-.loader-text {
-  color: white;
-  font-size: 18px;
-  text-align: center;
-  margin-top: 10px;
-}
-
-@keyframes rotation {
-  0% {
-      transform: rotate(0deg);
-  }
-  100% {
-      transform: rotate(360deg);
-  }
-}
-
-.status-message.error {
-  background: #f8d7da;
-  color: #721c24;
-}
-</style>
-=======
         /* Video chat styles */
         .main-container {
             width: 100%;
@@ -308,41 +229,33 @@
         .input-container button:hover {
             background: #0056b3;
         }
-         body {
-            background-image: url('https://png.pngtree.com/background/20210710/original/pngtree-business-hand-close-up-banner-picture-image_1043210.jpg');
-            background-size: cover;
-            background-repeat: no-repeat;
-            background-attachment: fixed;
-        }
-     
     </style>
 </head>
->>>>>>> 10a57167
 <body>
-    <nav class="navbar navbar-expand-lg navbar-dark bg-dark">
-        <div class="container">
-            <a class="navbar-brand" href="#">TopicChat</a>
-            <button class="navbar-toggler" type="button" data-bs-toggle="collapse" data-bs-target="#navbarNav">
-                <span class="navbar-toggler-icon"></span>
-            </button>
-            <div class="collapse navbar-collapse" id="navbarNav">
-                <ul class="navbar-nav ms-auto">
-                    <li class="nav-item">
-                        <a class="nav-link" href="#" id="currentTopic">No Topic Selected</a>
-                    </li>
-                </ul>
-            </div>
-        </div>
-    </nav>
-
-<<<<<<< HEAD
-    <div class="container">
-        <div id="topic-selector" class="topic-selector">
-            <h2>Choose Your Discussion Topic</h2>
-            <div class="form-group">
-                <label for="username">Your Name</label>
-                <input type="text" id="username" class="form-control" placeholder="Enter your name" required>
-=======
+    <header class="bg-green-500 py-4"> 
+        <nav class="flex justify-between items-center w-[92%] mx-auto"> 
+            <div class="w-16 font-bold text-green-700">Genesis</div> 
+            <div class="nav-links duration-500 md:static absolute md:min-h-fit min-h-[60vh] left-0 top-[-100%] md:w-auto w-full flex items-center px-5"> 
+                <ul class="flex md:flex-row flex-col md:items-center md:gap-[4vw] gap-8"> 
+                    <li><a class="hover:text-gray-500" href="#">Home</a></li> 
+                    <li><a class="hover:text-gray-500" href="#">About</a></li> 
+                    <li><a class="hover:text-gray-500" href="#">Support</a></li> 
+                    <li><a class="hover:text-gray-500" href="#">Contact Us</a></li> 
+                </ul> 
+            </div> 
+            <div class="flex items-center gap-6"> 
+                <ion-icon onclick="onToggleMenu(this)" name="menu" class="text-3xl cursor-pointer md:hidden text-white"></ion-icon> 
+            </div> 
+        </nav> 
+    </header> 
+    <script> 
+        const navLinks = document.querySelector('.nav-links');
+        function onToggleMenu(e) { 
+            e.name = e.name === 'menu' ? 'close' : 'menu'; 
+            navLinks.classList.toggle('top-[6%]'); 
+        } 
+    </script>
+
     <main class="container my-5">
         <section class="text-center mb-5">
             <h1>Prepare Yourself to Provide Advice, Motivation, and Solve Depression</h1>
@@ -362,7 +275,7 @@
                     <select id="issueSelect" name="issue" class="form-control" required>
                         <option value="" selected disabled>Select situation</option>
                         <option value="loneliness">Loneliness</option>
-                        <option value="relationship">Relationsheep Problem</option>
+                        <option value="depression">Relationsheep Problem</option>
                         <option value="career">Career Issues</option>
                         <option value="family">Family Issues</option>
                         <option value="motivation">Lack of Motivation</option>
@@ -374,29 +287,6 @@
                     <textarea id="descriptionInput" name="description" rows="4" class="form-control" placeholder="Describe (required)" required></textarea>
                 </div>
                 <button type="button" class="btn btn-warning btn-block" onclick="startChat()">Start Video Chat</button>
->>>>>>> 10a57167
-            </div>
-            <div class="form-group">
-                <label for="topic">Select Topic</label>
-                <select id="topic" class="form-control" required>
-                    <option value="" disabled selected>Choose a topic</option>
-                    <option value="technology">Technology & Innovation</option>
-                    <option value="philosophy">Philosophy & Ethics</option>
-                    <option value="science">Science & Discovery</option>
-                    <option value="arts">Arts & Culture</option>
-                    <option value="society">Society & Politics</option>
-                </select>
-            </div>
-            <div class="button-group">
-                <button class="btn btn-secondary" onclick="hideTopicSelector()">Cancel</button>
-                <button id="start-chat" class="btn btn-primary">Start Chatting</button>
-            </div>
-        </div>
-
-        <div id="chat-room" class="chat-container" style="display: none;">
-            <div class="loader-container" id="loaderContainer" style="display: none;">
-                <span class="loader"></span>
-                <div class="loader-text">Waiting for another user to join...</div>
             </div>
             <div class="status-message" id="connectionStatus"></div>
             <div class="video-grid">
